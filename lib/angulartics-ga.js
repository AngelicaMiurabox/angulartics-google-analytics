(function(window, angular, undefined) {'use strict';

/**
 * @ngdoc overview
 * @name angulartics.google.analytics
 * Enables analytics support for Google Analytics (http://google.com/analytics)
 */
angular.module('angulartics.google.analytics', ['angulartics'])
.config(['$analyticsProvider', function ($analyticsProvider) {

  // GA already supports buffered invocations so we don't need
  // to wrap these inside angulartics.waitForVendorApi

  $analyticsProvider.settings.pageTracking.trackRelativePath = true;

  // Set the default settings for this module
  $analyticsProvider.settings.ga = {
    additionalAccountNames: undefined,
    // Select hits to send to all additional accounts
    additionalAccountHitTypes: {
      pageview: true,
      event: true,
      exception: false,
      ecommerce: false,
      userTiming: false,
      setUserProperties: false,
      userId: false
    },
    disableEventTracking: null,
    disablePageTracking: null,
    userId: null,
    enhancedEcommerce: false    
  };

<<<<<<< HEAD
  function dimensionsAndMetrics(properties) {
    if (detectUniversalAnalytics()) {
      // add custom dimensions and metrics
      var customData = {};
      var key;

      for (key in properties) {
        if (!key.indexOf('dimension') || !key.indexOf('metric')) {
          customData[key] = properties[key];
        }
      }
      return customData;
    }
  }

=======
  /**
   * Track Pageview in GA
   * @name pageTrack
   *
   * @param {string} path value of Page dimension stored with hit e.g. '/home'
   * @param {object} properties Object with optional addtional Custom Dimensions/Metrics
   *
   * @link https://developers.google.com/analytics/devguides/collection/analyticsjs/pages
   * @link https://developers.google.com/analytics/devguides/collection/gajs/
   */
>>>>>>> a36e75dd
  $analyticsProvider.registerPageTrack(function (path, properties) {
    
    properties = properties || {};

    // Do nothing if page tracking is disabled
    if ($analyticsProvider.settings.ga.disablePageTracking) return;

<<<<<<< HEAD
    if (detectClassicAnalytics()) {
      _gaq.push(['_trackPageview', path]);
      angular.forEach($analyticsProvider.settings.ga.additionalAccountNames, function (accountName){
        _gaq.push([accountName + '._trackPageview', path]);
      });
    }
    if (detectUniversalAnalytics()) {
      var dimsAndMets = dimensionsAndMetrics(properties);
      if ($analyticsProvider.settings.ga.userId) {
        ga('set', 'userId', $analyticsProvider.settings.ga.userId);
      }
      ga('send', 'pageview', path, dimsAndMets);
      angular.forEach($analyticsProvider.settings.ga.additionalAccountNames, function (accountName){
        ga(accountName +'.send', 'pageview', path, dimsAndMets);
      });
    }
=======
    dispatchToGa('pageview', 'send', angular.extend(dimensionsAndMetrics(properties), {
      hitType: 'pageview',
      page: path
    }));

>>>>>>> a36e75dd
  });

  /**
   * Track Event in GA
   * @name eventTrack
   *
   * @param {string} action Required 'action' (string) associated with the event
   * @param {object} properties Comprised of the mandatory field 'category' (string) and optional  fields 'label' (string), 'value' (integer) and 'nonInteraction' (boolean)
   *
   * @link https://developers.google.com/analytics/devguides/collection/gajs/eventTrackerGuide#SettingUpEventTracking
   *
   * @link https://developers.google.com/analytics/devguides/collection/analyticsjs/events
   */
  $analyticsProvider.registerEventTrack(function(action, properties) {

    // Do nothing if event tracking is disabled
    if ($analyticsProvider.settings.ga.disableEventTracking) return;

    if (!action && action + '' !== '0') {
      return console.log('Missing required argument action');
    }

    // Sets default properties
    properties = properties || {};
    properties.category = properties.category || 'Event';

    // GA requires that eventValue be an integer, see:
    // https://developers.google.com/analytics/devguides/collection/analyticsjs/field-reference#eventValue
    // https://github.com/luisfarzati/angulartics/issues/81
    if (properties.value) {
      var parsed = parseInt(properties.value, 10);
      properties.value = isNaN(parsed) ? 0 : parsed;
    }

    // GA requires that hitCallback be an function, see:
    // https://developers.google.com/analytics/devguides/collection/analyticsjs/sending-hits#hitcallback
    if (!angular.isFunction(properties.hitCallback)) {
      properties.hitCallback = null;
    }

    // Making nonInteraction parameter more intuitive, includes backwards compatibilty
    // https://github.com/angulartics/angulartics-google-analytics/issues/49
    properties.nonInteraction = properties.nonInteraction || properties.noninteraction;

<<<<<<< HEAD
    if (detectUniversalAnalytics()) {

      var eventOptions = {
        eventCategory: properties.category,
        eventAction: action,
        eventLabel: properties.label,
        eventValue: properties.value,
        nonInteraction: properties.nonInteraction,
        page: properties.page || window.location.hash.substring(1) || window.location.pathname,
        userId: $analyticsProvider.settings.ga.userId,
        hitCallback: properties.hitCallback
      };

      // Round up any dimensions and metrics for this hit
      var dimsAndMets = dimensionsAndMetrics(properties);
      angular.extend(eventOptions, dimsAndMets);

      // Add transport settings
      if($analyticsProvider.settings.ga.transport) {
        angular.extend(eventOptions, $analyticsProvider.settings.ga.transport);
      }

      ga('send', 'event', eventOptions);

      angular.forEach($analyticsProvider.settings.ga.additionalAccountNames, function (accountName){
        ga(accountName +'.send', 'event', eventOptions);
      });

    } else if (detectClassicAnalytics()) {
      _gaq.push(['_trackEvent', properties.category, action, properties.label, properties.value, properties.nonInteraction]);
    }

  }
=======
    dispatchToGa('event', 'send', angular.extend(dimensionsAndMetrics(properties), {
      hitType: 'event',
      eventCategory: properties.category,
      eventAction: action,
      eventLabel: properties.label,
      eventValue: properties.value,
      nonInteraction: properties.nonInteraction,
      page: properties.page || window.location.hash.substring(1) || window.location.pathname,
      hitCallback: properties.hitCallback,
    }));

  });
>>>>>>> a36e75dd

  /**
   * Exception Track Event in GA
   * @name exceptionTrack
   * Sugar on top of the eventTrack method for easily handling errors
   *
   * @param {object} error An Error object to track: error.toString() used for event 'action', error.stack used for event 'label'.
   * @param {object} cause The cause of the error given from $exceptionHandler, not used.
   *
   * @link https://developers.google.com/analytics/devguides/collection/analyticsjs/events
   */
  $analyticsProvider.registerExceptionTrack(function (error, cause) {
    dispatchToGa('exception', 'send', {
      hitType: 'event',
      eventCategory: 'Exceptions',
      eventAction: error.toString(),
      eventLabel: error.stack,
      nonInteraction: true,
      page: window.location.hash.substring(1) || window.location.pathname,
      isException: true
    });
  });

  /**
   * Set Username
   * @name setUsername
   *
   * @param {string} userId Registers User ID of user for use with other hits
   *
   * @link https://developers.google.com/analytics/devguides/collection/analyticsjs/cookies-user-id#user_id
   */
  $analyticsProvider.registerSetUsername(function (userId) {
    $analyticsProvider.settings.ga.userId = userId;
  });

  /**
   * Set User Properties
   * @name setUserProperties
   *
   * @param {object} properties Sets all properties with dimensionN or metricN to their respective values
   *
   * @link https://developers.google.com/analytics/devguides/collection/analyticsjs/field-reference#customs
   */
  $analyticsProvider.registerSetUserProperties(function (properties) {
<<<<<<< HEAD
    if(properties && detectUniversalAnalytics()) {
      // add custom dimensions and metrics to each hit
      var dimsAndMets = dimensionsAndMetrics(properties);
      ga('set', dimsAndMets);
=======

    if (properties) {
      dispatchToGa('setUserProperties', 'set', dimensionsAndMetrics(properties));
>>>>>>> a36e75dd
    }

  });

  /**
   * User Timings Event in GA
   * @name userTimings
   *
   * @param {object} properties Comprised of the mandatory fields:
   *     'timingCategory' (string),
   *     'timingVar' (string),
   *     'timingValue' (number)
   * Properties can also have the optional fields:
   *     'timingLabel' (string)
   *     'optSampleRate' (number) Classic Analytics only - determines % of users to collect data from, handled serverside by UA
   *     @link https://developers.google.com/analytics/devguides/collection/analyticsjs/user-timings#sampling_considerations
   *
   * @link https://developers.google.com/analytics/devguides/collection/analyticsjs/user-timings
   */
  $analyticsProvider.registerUserTimings(function (properties) {

    if (!angular.isObject(properties) || angular.isArray(properties)) {
      return console.log('Required argument properties is missing or not an object');
    }

<<<<<<< HEAD
    if(detectUniversalAnalytics()) {
      ga('send', 'timing', properties);
=======
    angular.forEach(['timingCategory', 'timingVar', 'timingValue'], function(prop) {
      if (angular.isUndefined(properties[prop])) {
        return console.log('Argument properties missing required property ' + prop);
      }
    });

    dispatchToGa('userTiming', 'send', {
      hitType: 'timing',
      timingCategory: properties.timingCategory,
      timingVar: properties.timingVar,
      timingValue: properties.timingValue,
      timingLabel: properties.timingLabel,
      optSampleRate: properties.optSampleRate,  // Classic Analytics only
      page: properties.page || window.location.hash.substring(1) || window.location.pathname,
    });

  });

  /**
   * Ecommerce Tracking in GA
   * @name transactionTrack
   *
   * @param {object} transaction comprised of following fields:
   *     'id': 'T12345',                         // Transaction ID. Required for purchases and refunds.
   *     'affiliation': 'Online Store',
   *     'revenue': '35.43',                     // Total transaction value (incl. tax and shipping)
   *     'tax':'4.90',
   *     'shipping': '5.99',
   *     'coupon': 'SUMMER_SALE',                // Enhanced Ecommerce Only
   *     'dimension1': 'Card ID #1234',          // Hit, Session, or User-level Custom Dimension(s)
   *     'metric1': 1,                           // Custom Metric(s)
   *     'currencyCode': 'EUR',                  // Currency Code to track the transaction with. Recognized codes: https://support.google.com/analytics/answer/6205902?hl=en#supported-currencies
   *     'billingCity': 'San Francisco',                // Classic Analytics only
   *     'billingRegion': 'California',                 // Classic Analytics only
   *     'billingCountry': 'USA',                       // Classic Analytics only
   *     'products': [{                            // List of products
   *       'name': 'Triblend Android T-Shirt',     // Name or ID is required.
   *       'id': '12345',                          // Product SKU
   *       'price': '15.25',
   *       'brand': 'Google',                      // Enhanced Ecommerce only
   *       'category': 'Apparel',                 
   *       'variant': 'Gray',                      // Enhanced Ecommerce only
   *       'quantity': 1,
   *       'coupon': '',                           // Enhanced Ecommerce only.
   *       'currencyCode': 'BRL',                  // Product-level currency code, Enhanced Ecommerce only
   *       'dimension2': 'Clearance',              // Product-level Custom Dimension
   *       'metric2': 1                            // Product-level Custom Metric
   *      },
   *      ...
   *    ]
   *
   * @param {object] properties comprised of custom dimensions and metrics to
   * send with the transaction hit
   * Utilizes traditional ecommerce tracking by default. To used Enhanced Ecommerce,
   * set the $analytics.settings.ga.enhancedEcommerce flag to true
   *
   * Docs on traditional ecommerce (UA):
   * @link https://developers.google.com/analytics/devguides/collection/analyticsjs/ecommerce
   *
   * Docs on Enhanced Ecommerce
   * @link https://developers.google.com/analytics/devguides/collection/analyticsjs/enhanced-ecommerce
   *
   * Docs on Classic Ecommerce (_gaq)
   * @link https://developers.google.com/analytics/devguides/collection/gajs/gaTrackingEcommerce
   **/
  $analyticsProvider.registerTransactionTrack(function(transaction) {

    var product;
    var i;

    // Universal Analytics splits off the ecommerce code into a separate
    // library we must include by using the "require" command
    dispatchToGa('ecommerce', 'require', 'ecommerce');
    dispatchToGa('ecommerce', 'ecommerce:addTransaction', transaction);
    
    if (transaction.products) {
      for (i = 0; i < transaction.products.length; i++) {

        product = transaction.products[i];

        // GA uses a SKU property and stores the transaction ID in the ID Field
        product.sku = product.id;
        product.id = transaction.id;

        dispatchToGa('ecommerce', 'ecommerce:addItem', transaction.products[i]);

      }
>>>>>>> a36e75dd
    }

    if (transaction.currencyCode) {

      dispatchToGa('ecommerce', '_set', transaction.currencyCode); // Classic Anayltics only - UA uses fieldsObj.currencyCode instead

    } 

    dispatchToGa('ecommerce', 'ecommerce:send', dimensionsAndMetrics(transaction));

  });

  /**
<<<<<<< HEAD
   * Ecommerce Tracking in GA
   * @name transactionTrack
   *
   * @param {object} transaction comprised of following fields:
   *     'id': 'T12345',                         // Transaction ID. Required for purchases and refunds.
   *     'affiliation': 'Online Store',
   *     'revenue': '35.43',                     // Total transaction value (incl. tax and shipping)
   *     'tax':'4.90',
   *     'shipping': '5.99',
   *     'coupon': 'SUMMER_SALE',                // Enhanced Ecommerce Only
   *     'dimension1': 'Card ID #1234',          // Hit, Session, or User-level Custom Dimension(s)
   *     'metric1': 1,                           // Custom Metric(s)
   *     'currencyCode': 'EUR',                  // Currency Code to track the transaction with. Recognized codes: https://support.google.com/analytics/answer/6205902?hl=en#supported-currencies
   *     'billingCity': 'San Francisco',                // Classic Analytics only
   *     'billingRegion': 'California',                 // Classic Analytics only
   *     'billingCountry': 'USA',                       // Classic Analytics only
   *     'products': [{                            // List of products
   *       'name': 'Triblend Android T-Shirt',     // Name or ID is required.
   *       'id': '12345',                          // Product SKU
   *       'price': '15.25',
   *       'brand': 'Google',                      // Enhanced Ecommerce only
   *       'category': 'Apparel',                 
   *       'variant': 'Gray',                      // Enhanced Ecommerce only
   *       'quantity': 1,
   *       'coupon': '',                           // Enhanced Ecommerce only.
   *       'currencyCode': 'BRL',                  // Product-level currency code, Enhanced Ecommerce only
   *       'dimension2': 'Clearance',              // Product-level Custom Dimension
   *       'metric2': 1                            // Product-level Custom Metric
   *      },
   *      ...
   *    ]
   *
   * @param {object] properties comprised of custom dimensions and metrics to
   * send with the transaction hit
   * Utilizes traditional ecommerce tracking by default. To used Enhanced Ecommerce,
   * set the $analytics.settings.ga.enhancedEcommerce flag to true
   *
   * Docs on traditional ecommerce (UA):
   * @link https://developers.google.com/analytics/devguides/collection/analyticsjs/ecommerce
   *
   * Docs on Enhanced Ecommerce
   * @link https://developers.google.com/analytics/devguides/collection/analyticsjs/enhanced-ecommerce
   *
   *
   * Docs on Classic Ecommerce (_gaq)
   * @link https://developers.google.com/analytics/devguides/collection/gajs/gaTrackingEcommerce
   **/
  $analyticsProvider.registerTransactionTrack(function(transaction) {

    if (!transaction.id && transaction.id + '' !== '0') {

      return console.log('Missing required field transaction.id');

    }

    if (detectUniversalAnalytics()) {

      return transactionTrackUa(transaction);

    } else if (detectClassicAnalytics()) {

      return transactionTrackClassic(transaction);

    }

  });

  function transactionTrackUa(transaction) {

    // Detect whether the plugin has been configured for traditional or enhanced
    var isEnhancedEcommerce = $analyticsProvider.settings.ga.enhancedEcommerce;
    // Dynamically establish the name of the Google Analytics plugin we'll need to require
    var plugin = isEnhancedEcommerce ? 'ec' : 'ecommerce';
    // Dynamically establish the name of the command that creates a transaction
    var addTransCmd = isEnhancedEcommerce ? ['ec:setAction', 'purchase'] : ['ecommerce:addTransaction'];
    // Dynamically establish the name of the command that adds an item to the purchase
    var addItemCmd = isEnhancedEcommerce ? 'ec:addProduct' : 'ecommerce:addItem';
    // Get any dimensions and metrics set on the transaction ready
    var dimsAndMets = dimensionsAndMetrics(transaction);
    // Create our purchase object. EE properties are ignored by GA if the
    // transaction is being tracked with traditional ecommerce, so we
    // set those even if the hit isn't an EE transaction
    var purchase = {
      id: transaction.id,
      affiliation: transaction.affiliation,
      revenue: transaction.revenue,
      tax: transaction.tax,
      shipping: transaction.shipping,
      coupon: transaction.coupon,  // Enhanced Ecommerce only
      currency: transaction.currency,
      currencyCode: transaction.currency
    };
    // Declare some variables for later
    var product;
    var item;
    var i;

    if (!isEnhancedEcommerce) {

      angular.extend(purchase, dimsAndMets);

    }
  
    // Add our purchase to our addTransCmd
    addTransCmd.push(purchase); 

    // Tell Google Analytics to load the necessary plugin
    ga('require',  plugin);

    ga.apply(this, addTransCmd);

    for (i = 0; i < transaction.products.length; i++) {

      product = transaction.products[i];
      // Products can have product-level custom dimensions
      // and metrics, so we fish any of those out of the
      // product object and then extend the result with
      // the standard product fields.
      item = angular.extend(dimensionsAndMetrics(product), {
        name: product.name,
        price: product.price,
        category: product.category,
        quantity: product.quantity
      });

      // If we're using Enhanced Ecommerce, add in EE-specific
      // product fields, too
      if (isEnhancedEcommerce) {

        item.brand = product.brand;
        item.variant = product.variant;
        item.coupon = product.coupon;
        item.id = product.id;
        item.currencyCode = product.currencyCode;

      } else {

        // Traditional ecommerce requires the Transaction ID as a field
        // for all products
        item.id = transaction.id;
        item.sku = product.id;
        item.currency = product.currencyCode;

      }
  
      // Issue the command to add our item to the transaction
      ga(addItemCmd, item);

    }

    if (isEnhancedEcommerce) {

      // Enhanced Ecommerce data must be combined with
      // another hit, and is not transmitted by itself.
      // Google Analytics will send the transaction we've created
      // with the next hit we dispatch, then clear the stored data
      // and since GA won't read the dims and mets off our transaction
      // we need to apply them to our Event hit instead.
      eventTrack(purchase.id, angular.extend(dimsAndMets, {
        category: 'Enhanced Ecommerce',
        nonInteraction: true
      })); 

    } else {

      // Dispatch the transaction per usual
      ga('ecommerce:send', dimsAndMets);

    }

  }

  function transactionTrackClassic(transaction) {

    // Build our purchase array
    var purchase = [
      '_addTrans',
      transaction.id,
      transaction.affiliation,
      transaction.total,
      transaction.tax,
      transaction.shipping,
      transaction.billingCity,
      transaction.billingRegion,
      transaction.billingCountry
    ];
    var product;
    var item;
    var i;

    // Issue the command to create a purchase
    _gaq.push(purchase);

    // Add in our products
    for (i = 0; i < transaction.products.length; i++) {

      product = transaction.products[i];
      item = [
        '_addItem',
        transaction.id,
        product.id,
        product.name,
        product.category,
        product.price,
        product.quantity
      ];

      _gaq.push(item);

    }

    // If a currencyCode is set for the transaction, set it
    if (transaction.currencyCode) {

     _gaq.push(['_set', 'currencyCode', transaction.currencyCode]);

    }

    // Issue the command to fire our transaction
    _gaq.push(['_trackTrans']);

  }

  function detectUniversalAnalytics() {

    // The Google Analytics snippet stores the name of the GA Global
    // in the window property GoogleAnalyticsObject. Detecting UA
    // with this parameter accounts for edge cases where the user
    // has manually changed this value by adjusting the default
    // snippet.
    var gaNamespace = window.GoogleAnalyticsObject;
    return gaNamespace && window[gaNamespace];

  }

  function detectClassicAnalytics() {

    // If _gaq is undefined, we're trusting Classic Analytics to be there
    return typeof window._gaq !== 'undefined';

  }
=======
   * Detects if Universal Analytics is installed
   *
   * @name detectUniversalAnalytics
   */
  function detectUniversalAnalytics() {

    // Use the GoogleAnalyticsObject property set by the default GA snippet
    // to correctly determine the namespace of the GA global
    var gaNamespace = window.GoogleAnalyticsObject;
    return gaNamespace && window[gaNamespace];

  }

  /**
   * Detects if Classic Analytics is installed
   *
   * @name detectClassicAnalytics
   */
  function detectClassicAnalytics() {

    // If _gaq is undefined, we're trusting Classic Analytics to be there
    return !angular.isUndefined(window._gaq);

  }

  /**
   * Extract Custom Data for a hit
   * @name dimensionsAndMetrics
   * 
   * @param {object} properties properties object from an API call that is filtered for Custom Dimensions & Metrics
   *
   * @returns {object} customData object with only Custom Dimensions/Metrics from properties argument
   */
  function dimensionsAndMetrics(properties) {
    // add custom dimensions and metrics
    var customData = {};
    var key;

    for (key in properties) {
      // Keys must be dimensionXX or metricXX, e.g. dimension1, metric155, so
      // if those strings aren't at zero (which evaluates to falsey), ignore
      // the key
      if (!key.indexOf('dimension') || !key.indexOf('metric')) {
        customData[key] = properties[key];
      }
    }
    return customData;
  }

  /**
   * Handler for hits to GA. Dynamically adjusts syntax for
   * targeted version based on global detection.
   *
   * @name dispatchToGa
   *
   * @param {string} method Name of angulartics method for checking if hits should be duplicated
   * @param {string} command Standard Universal Analytics command (create, send, set)
   * @param {object} fieldsObj object with hit-specific fields. Fields are whitelisted in handler - non-supported fields are ignored.
   * 
   */
  var dispatchToGa = (function() {

    var handler;

    if (detectClassicAnalytics()) {
      handler = dispatchToClassic_;
    }

    if (detectUniversalAnalytics()) {
      handler = dispatchToUniversal_;
    }

    // If neither has been detected, GA is not above the angular code
    if (!handler) {
      console.log('Error: neither Classic nor Universal Analytics detected at bootstrap. Angulartics-GA will ignore all commands!');
      return angular.noop;
    }

    return function(method, command, fieldsObj) {

      var shouldCopyHit = $analyticsProvider.settings.ga.additionalAccountHitTypes[method];
      handler(command, fieldsObj, shouldCopyHit);

    }

    /**
     * Dispatches a hit using Universal syntax
     *
     * @name dispatchToUniversal_
     * @private
     *  
     * @param {string} command Standard Universal Analytics command (create, send, set)
     * @param {object} fieldsObj object with hit-specific fields. Fields are whitelisted in handler - non-supported fields are ignored.
     * @param {boolean} shouldCopyHit should hit be propogated to all trackers
     */
    function dispatchToUniversal_(command, fieldsObj, shouldCopyHit) {

      var gaNamespace = window.GoogleAnalyticsObject;
      var userId = $analyticsProvider.settings.ga.userId;
      var uaCommand;

      if (userId && angular.isObject(fieldsObj)) fieldsObj.userId = userId;

      if (command.indexOf('ecommerce:') > -1 && $analyticsProvider.settings.ga.enhancedEcommerce) {

        switch (command) {
          case 'ecommerce:addTransaction':
            command = ['ec:setAction', 'purchase'];
            break;
          case 'ecommerce:addItem':
            command = 'ec:addProduct';
            // Enhanced Ecommerce reverts to using the ID property for the SKU,
            // so we swap them back here
            fieldsObj.id = fieldsObj.sku;
            break;
          case 'ecommerce:send':
            command = 'send';
            fieldsObj.hitType = 'event';
            fieldsObj.eventCategory = 'Angulartics Enhanced Ecommerce';
            fieldsObj.eventAction = 'Purchase';
            fieldsObj.nonInteraction = true;
            break;
        }

      }

      if (command === 'require' && fieldsObj === 'ecommerce') {

        if ($analyticsProvider.settings.ga.enhancedEcommerce) {
  
          fieldsObj = 'ec';

        }

      }

      uaCommand = command instanceof Array ? command.concat(fieldsObj) : [command, fieldsObj];
      
      window[gaNamespace].apply(this, uaCommand);

      if (shouldCopyHit) {

        // If the userId shouldn't be duplicated, remove from the fieldsObj
        if (userId && !$analyticsProvider.settings.ga.additionalAccountHitTypes.userId) {
          delete fieldsObj.userId;
        }

        angular.forEach($analyticsProvider.settings.ga.additionalAccountNames, function (accountName){
       
          var uaCommandClone = [].slice.call(uaCommand);
          uaCommandClone[0] = accountName + '.' + uaCommandClone[0];

          window[gaNamespace].apply(this, uaCommandClone);

        }); 

      }

    }

    /**
     * Dispatches a hit using Classic syntax
     * Translates Universal Syntax to Classic syntax
     *
     * @name dispatchToClassic_
     * @private
     *  
     * @param {string} command Standard Universal Analytics command (create, send, set)
     * @param {object} fieldsObj object with hit-specific fields. Fields are whitelisted in handler - non-supported fields are ignored.
     * @param {boolean} shouldCopyHit should hit be propogated to all trackers
     */
    function dispatchToClassic_(command, fieldsObj, shouldCopyHit) {

      if (command === 'set') {
        return console.log('Classic Analytics does not support the "set" command or Custom Dimensions. Command ignored.');
      }

      var classicCommand;

      // Transpose our syntax from Universal Analytics to Classic Analytics
      // Currently we only support 'send' style commands
      if (command === 'send') {

        switch(fieldsObj.hitType) {
          case 'pageview':
            classicCommand = ['_trackPageview', fieldsObj.page];
            break;
          case 'event':
            classicCommand = [
              '_trackEvent',
              fieldsObj.category,
              fieldsObj.action,
              fieldsObj.label,
              fieldsObj.value,
              fieldsObj.nonInteraction
            ];
            break;
          case 'timing':
            classicCommand = [
              '_trackTiming',
              fieldsObj.timingCategory,
              fieldsObj.timingVar,
              fieldsObj.timingValue,
              fieldsObj.timingLabel,
              fieldsObj.optSampleRate
            ];
            break;
        }

      }

      if (command === 'ecommerce:addTransaction') {

        classicCommand = [
          '_addTrans',
          fieldsObj.id,
          fieldsObj.affiliation,
          fieldsObj.revenue,
          fieldsObj.tax,
          fieldsObj.shipping,
          fieldsObj.billingCity,
          fieldsObj.billingRegion,
          fieldsObj.billingCountry
        ];

      }

      if (command === 'ecommerce:addItem') { 

        classicCommand = [
          '_addItem',
          fieldsObj.id,
          fieldsObj.sku,
          fieldsObj.name,
          fieldsObj.category,
          fieldsObj.price,
          fieldsObj.quantity
        ];

      }

      if (command === '_set') {

        classicCommand = [
          '_set',
          'currencyCode',
          fieldsObj
        ];

      }

      if (command === 'ecommerce:send') {

        classicCommand = [
          '_trackTrans' 
        ];

      }

      if (!classicCommand) {
        return console.log('Unable to find command ' + command + ' or fieldsObj missing required properties. Command ignored.');
      }

      // Issue our command to GA
      window._gaq.push(classicCommand);

      if (shouldCopyHit) {

        angular.forEach($analyticsProvider.settings.ga.additionalAccountNames, function (accountName){
          
          var classicCommandClone = [].slice.call(classicCommand);
          // Namespace the command as required
          classicCommandClone[0] = accountName + '.' + classicCommandClone[0];

          window._gaq.push(classicCommandClone);

        });

      }

    }

  })();
>>>>>>> a36e75dd

}]);
})(window, window.angular);<|MERGE_RESOLUTION|>--- conflicted
+++ resolved
@@ -32,23 +32,6 @@
     enhancedEcommerce: false    
   };
 
-<<<<<<< HEAD
-  function dimensionsAndMetrics(properties) {
-    if (detectUniversalAnalytics()) {
-      // add custom dimensions and metrics
-      var customData = {};
-      var key;
-
-      for (key in properties) {
-        if (!key.indexOf('dimension') || !key.indexOf('metric')) {
-          customData[key] = properties[key];
-        }
-      }
-      return customData;
-    }
-  }
-
-=======
   /**
    * Track Pageview in GA
    * @name pageTrack
@@ -59,7 +42,6 @@
    * @link https://developers.google.com/analytics/devguides/collection/analyticsjs/pages
    * @link https://developers.google.com/analytics/devguides/collection/gajs/
    */
->>>>>>> a36e75dd
   $analyticsProvider.registerPageTrack(function (path, properties) {
     
     properties = properties || {};
@@ -67,30 +49,11 @@
     // Do nothing if page tracking is disabled
     if ($analyticsProvider.settings.ga.disablePageTracking) return;
 
-<<<<<<< HEAD
-    if (detectClassicAnalytics()) {
-      _gaq.push(['_trackPageview', path]);
-      angular.forEach($analyticsProvider.settings.ga.additionalAccountNames, function (accountName){
-        _gaq.push([accountName + '._trackPageview', path]);
-      });
-    }
-    if (detectUniversalAnalytics()) {
-      var dimsAndMets = dimensionsAndMetrics(properties);
-      if ($analyticsProvider.settings.ga.userId) {
-        ga('set', 'userId', $analyticsProvider.settings.ga.userId);
-      }
-      ga('send', 'pageview', path, dimsAndMets);
-      angular.forEach($analyticsProvider.settings.ga.additionalAccountNames, function (accountName){
-        ga(accountName +'.send', 'pageview', path, dimsAndMets);
-      });
-    }
-=======
     dispatchToGa('pageview', 'send', angular.extend(dimensionsAndMetrics(properties), {
       hitType: 'pageview',
       page: path
     }));
 
->>>>>>> a36e75dd
   });
 
   /**
@@ -135,41 +98,6 @@
     // https://github.com/angulartics/angulartics-google-analytics/issues/49
     properties.nonInteraction = properties.nonInteraction || properties.noninteraction;
 
-<<<<<<< HEAD
-    if (detectUniversalAnalytics()) {
-
-      var eventOptions = {
-        eventCategory: properties.category,
-        eventAction: action,
-        eventLabel: properties.label,
-        eventValue: properties.value,
-        nonInteraction: properties.nonInteraction,
-        page: properties.page || window.location.hash.substring(1) || window.location.pathname,
-        userId: $analyticsProvider.settings.ga.userId,
-        hitCallback: properties.hitCallback
-      };
-
-      // Round up any dimensions and metrics for this hit
-      var dimsAndMets = dimensionsAndMetrics(properties);
-      angular.extend(eventOptions, dimsAndMets);
-
-      // Add transport settings
-      if($analyticsProvider.settings.ga.transport) {
-        angular.extend(eventOptions, $analyticsProvider.settings.ga.transport);
-      }
-
-      ga('send', 'event', eventOptions);
-
-      angular.forEach($analyticsProvider.settings.ga.additionalAccountNames, function (accountName){
-        ga(accountName +'.send', 'event', eventOptions);
-      });
-
-    } else if (detectClassicAnalytics()) {
-      _gaq.push(['_trackEvent', properties.category, action, properties.label, properties.value, properties.nonInteraction]);
-    }
-
-  }
-=======
     dispatchToGa('event', 'send', angular.extend(dimensionsAndMetrics(properties), {
       hitType: 'event',
       eventCategory: properties.category,
@@ -182,7 +110,6 @@
     }));
 
   });
->>>>>>> a36e75dd
 
   /**
    * Exception Track Event in GA
@@ -227,16 +154,9 @@
    * @link https://developers.google.com/analytics/devguides/collection/analyticsjs/field-reference#customs
    */
   $analyticsProvider.registerSetUserProperties(function (properties) {
-<<<<<<< HEAD
-    if(properties && detectUniversalAnalytics()) {
-      // add custom dimensions and metrics to each hit
-      var dimsAndMets = dimensionsAndMetrics(properties);
-      ga('set', dimsAndMets);
-=======
 
     if (properties) {
       dispatchToGa('setUserProperties', 'set', dimensionsAndMetrics(properties));
->>>>>>> a36e75dd
     }
 
   });
@@ -262,10 +182,6 @@
       return console.log('Required argument properties is missing or not an object');
     }
 
-<<<<<<< HEAD
-    if(detectUniversalAnalytics()) {
-      ga('send', 'timing', properties);
-=======
     angular.forEach(['timingCategory', 'timingVar', 'timingValue'], function(prop) {
       if (angular.isUndefined(properties[prop])) {
         return console.log('Argument properties missing required property ' + prop);
@@ -353,7 +269,6 @@
         dispatchToGa('ecommerce', 'ecommerce:addItem', transaction.products[i]);
 
       }
->>>>>>> a36e75dd
     }
 
     if (transaction.currencyCode) {
@@ -367,249 +282,6 @@
   });
 
   /**
-<<<<<<< HEAD
-   * Ecommerce Tracking in GA
-   * @name transactionTrack
-   *
-   * @param {object} transaction comprised of following fields:
-   *     'id': 'T12345',                         // Transaction ID. Required for purchases and refunds.
-   *     'affiliation': 'Online Store',
-   *     'revenue': '35.43',                     // Total transaction value (incl. tax and shipping)
-   *     'tax':'4.90',
-   *     'shipping': '5.99',
-   *     'coupon': 'SUMMER_SALE',                // Enhanced Ecommerce Only
-   *     'dimension1': 'Card ID #1234',          // Hit, Session, or User-level Custom Dimension(s)
-   *     'metric1': 1,                           // Custom Metric(s)
-   *     'currencyCode': 'EUR',                  // Currency Code to track the transaction with. Recognized codes: https://support.google.com/analytics/answer/6205902?hl=en#supported-currencies
-   *     'billingCity': 'San Francisco',                // Classic Analytics only
-   *     'billingRegion': 'California',                 // Classic Analytics only
-   *     'billingCountry': 'USA',                       // Classic Analytics only
-   *     'products': [{                            // List of products
-   *       'name': 'Triblend Android T-Shirt',     // Name or ID is required.
-   *       'id': '12345',                          // Product SKU
-   *       'price': '15.25',
-   *       'brand': 'Google',                      // Enhanced Ecommerce only
-   *       'category': 'Apparel',                 
-   *       'variant': 'Gray',                      // Enhanced Ecommerce only
-   *       'quantity': 1,
-   *       'coupon': '',                           // Enhanced Ecommerce only.
-   *       'currencyCode': 'BRL',                  // Product-level currency code, Enhanced Ecommerce only
-   *       'dimension2': 'Clearance',              // Product-level Custom Dimension
-   *       'metric2': 1                            // Product-level Custom Metric
-   *      },
-   *      ...
-   *    ]
-   *
-   * @param {object] properties comprised of custom dimensions and metrics to
-   * send with the transaction hit
-   * Utilizes traditional ecommerce tracking by default. To used Enhanced Ecommerce,
-   * set the $analytics.settings.ga.enhancedEcommerce flag to true
-   *
-   * Docs on traditional ecommerce (UA):
-   * @link https://developers.google.com/analytics/devguides/collection/analyticsjs/ecommerce
-   *
-   * Docs on Enhanced Ecommerce
-   * @link https://developers.google.com/analytics/devguides/collection/analyticsjs/enhanced-ecommerce
-   *
-   *
-   * Docs on Classic Ecommerce (_gaq)
-   * @link https://developers.google.com/analytics/devguides/collection/gajs/gaTrackingEcommerce
-   **/
-  $analyticsProvider.registerTransactionTrack(function(transaction) {
-
-    if (!transaction.id && transaction.id + '' !== '0') {
-
-      return console.log('Missing required field transaction.id');
-
-    }
-
-    if (detectUniversalAnalytics()) {
-
-      return transactionTrackUa(transaction);
-
-    } else if (detectClassicAnalytics()) {
-
-      return transactionTrackClassic(transaction);
-
-    }
-
-  });
-
-  function transactionTrackUa(transaction) {
-
-    // Detect whether the plugin has been configured for traditional or enhanced
-    var isEnhancedEcommerce = $analyticsProvider.settings.ga.enhancedEcommerce;
-    // Dynamically establish the name of the Google Analytics plugin we'll need to require
-    var plugin = isEnhancedEcommerce ? 'ec' : 'ecommerce';
-    // Dynamically establish the name of the command that creates a transaction
-    var addTransCmd = isEnhancedEcommerce ? ['ec:setAction', 'purchase'] : ['ecommerce:addTransaction'];
-    // Dynamically establish the name of the command that adds an item to the purchase
-    var addItemCmd = isEnhancedEcommerce ? 'ec:addProduct' : 'ecommerce:addItem';
-    // Get any dimensions and metrics set on the transaction ready
-    var dimsAndMets = dimensionsAndMetrics(transaction);
-    // Create our purchase object. EE properties are ignored by GA if the
-    // transaction is being tracked with traditional ecommerce, so we
-    // set those even if the hit isn't an EE transaction
-    var purchase = {
-      id: transaction.id,
-      affiliation: transaction.affiliation,
-      revenue: transaction.revenue,
-      tax: transaction.tax,
-      shipping: transaction.shipping,
-      coupon: transaction.coupon,  // Enhanced Ecommerce only
-      currency: transaction.currency,
-      currencyCode: transaction.currency
-    };
-    // Declare some variables for later
-    var product;
-    var item;
-    var i;
-
-    if (!isEnhancedEcommerce) {
-
-      angular.extend(purchase, dimsAndMets);
-
-    }
-  
-    // Add our purchase to our addTransCmd
-    addTransCmd.push(purchase); 
-
-    // Tell Google Analytics to load the necessary plugin
-    ga('require',  plugin);
-
-    ga.apply(this, addTransCmd);
-
-    for (i = 0; i < transaction.products.length; i++) {
-
-      product = transaction.products[i];
-      // Products can have product-level custom dimensions
-      // and metrics, so we fish any of those out of the
-      // product object and then extend the result with
-      // the standard product fields.
-      item = angular.extend(dimensionsAndMetrics(product), {
-        name: product.name,
-        price: product.price,
-        category: product.category,
-        quantity: product.quantity
-      });
-
-      // If we're using Enhanced Ecommerce, add in EE-specific
-      // product fields, too
-      if (isEnhancedEcommerce) {
-
-        item.brand = product.brand;
-        item.variant = product.variant;
-        item.coupon = product.coupon;
-        item.id = product.id;
-        item.currencyCode = product.currencyCode;
-
-      } else {
-
-        // Traditional ecommerce requires the Transaction ID as a field
-        // for all products
-        item.id = transaction.id;
-        item.sku = product.id;
-        item.currency = product.currencyCode;
-
-      }
-  
-      // Issue the command to add our item to the transaction
-      ga(addItemCmd, item);
-
-    }
-
-    if (isEnhancedEcommerce) {
-
-      // Enhanced Ecommerce data must be combined with
-      // another hit, and is not transmitted by itself.
-      // Google Analytics will send the transaction we've created
-      // with the next hit we dispatch, then clear the stored data
-      // and since GA won't read the dims and mets off our transaction
-      // we need to apply them to our Event hit instead.
-      eventTrack(purchase.id, angular.extend(dimsAndMets, {
-        category: 'Enhanced Ecommerce',
-        nonInteraction: true
-      })); 
-
-    } else {
-
-      // Dispatch the transaction per usual
-      ga('ecommerce:send', dimsAndMets);
-
-    }
-
-  }
-
-  function transactionTrackClassic(transaction) {
-
-    // Build our purchase array
-    var purchase = [
-      '_addTrans',
-      transaction.id,
-      transaction.affiliation,
-      transaction.total,
-      transaction.tax,
-      transaction.shipping,
-      transaction.billingCity,
-      transaction.billingRegion,
-      transaction.billingCountry
-    ];
-    var product;
-    var item;
-    var i;
-
-    // Issue the command to create a purchase
-    _gaq.push(purchase);
-
-    // Add in our products
-    for (i = 0; i < transaction.products.length; i++) {
-
-      product = transaction.products[i];
-      item = [
-        '_addItem',
-        transaction.id,
-        product.id,
-        product.name,
-        product.category,
-        product.price,
-        product.quantity
-      ];
-
-      _gaq.push(item);
-
-    }
-
-    // If a currencyCode is set for the transaction, set it
-    if (transaction.currencyCode) {
-
-     _gaq.push(['_set', 'currencyCode', transaction.currencyCode]);
-
-    }
-
-    // Issue the command to fire our transaction
-    _gaq.push(['_trackTrans']);
-
-  }
-
-  function detectUniversalAnalytics() {
-
-    // The Google Analytics snippet stores the name of the GA Global
-    // in the window property GoogleAnalyticsObject. Detecting UA
-    // with this parameter accounts for edge cases where the user
-    // has manually changed this value by adjusting the default
-    // snippet.
-    var gaNamespace = window.GoogleAnalyticsObject;
-    return gaNamespace && window[gaNamespace];
-
-  }
-
-  function detectClassicAnalytics() {
-
-    // If _gaq is undefined, we're trusting Classic Analytics to be there
-    return typeof window._gaq !== 'undefined';
-
-  }
-=======
    * Detects if Universal Analytics is installed
    *
    * @name detectUniversalAnalytics
@@ -893,7 +565,6 @@
     }
 
   })();
->>>>>>> a36e75dd
 
 }]);
 })(window, window.angular);